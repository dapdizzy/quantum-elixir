--- conflicted
+++ resolved
@@ -34,15 +34,10 @@
 
   @doc false
   def init({jobs, storage, scheduler}) do
-<<<<<<< HEAD
     effective_jobs =
       scheduler
       |> storage.jobs()
       |> case do
-=======
-    jobs =
-      case storage.jobs(scheduler) do
->>>>>>> 5a9b00bc
         :not_applicable ->
           Logger.debug(fn ->
             "[#{inspect(Node.self())}][#{__MODULE__}] Loading Initial Jobs from Config"
@@ -57,7 +52,6 @@
 
           storage_jobs
       end
-<<<<<<< HEAD
     buffer =
       effective_jobs
       |> Enum.filter(&(&1.state == :active))
@@ -69,15 +63,6 @@
       |> Map.put(:buffer, buffer)
       |> Map.put(:storage, storage)
       |> Map.put(:scheduler, scheduler)
-=======
-
-    state = %{
-      jobs: Enum.into(jobs, %{}, fn %{name: name} = job -> {name, job} end),
-      buffer: for(%{state: :active} = job <- jobs, do: {:add, job}),
-      storage: storage,
-      scheduler: scheduler
-    }
->>>>>>> 5a9b00bc
 
     {:producer, state}
   end
@@ -89,13 +74,8 @@
   end
 
   def handle_cast(
-<<<<<<< HEAD
-        {:add, %Job{state: :active} = job},
-        %{storage: storage, scheduler: scheduler} = state
-=======
         {:add, %Job{state: :active, name: job_name} = job},
         %{jobs: jobs, storage: storage, scheduler: scheduler} = state
->>>>>>> 5a9b00bc
       ) do
     Logger.debug(fn ->
       "[#{inspect(Node.self())}][#{__MODULE__}] Adding job #{inspect(job_name)}"
@@ -103,21 +83,12 @@
 
     :ok = storage.add_job(scheduler, job)
 
-<<<<<<< HEAD
-    {:noreply, [{:add, job}], put_in(state[:jobs][job.name], job)}
-  end
-
-  def handle_cast(
-        {:add, %Job{state: :inactive} = job},
-        %{storage: storage, scheduler: scheduler} = state
-=======
     {:noreply, [{:add, job}], %{state | jobs: Map.put(jobs, job_name, job)}}
   end
 
   def handle_cast(
         {:add, %Job{state: :inactive, name: job_name} = job},
         %{jobs: jobs, storage: storage, scheduler: scheduler} = state
->>>>>>> 5a9b00bc
       ) do
     Logger.debug(fn ->
       "[#{inspect(Node.self())}][#{__MODULE__}] Adding job #{inspect(job_name)}"
@@ -125,11 +96,7 @@
 
     :ok = storage.add_job(scheduler, job)
 
-<<<<<<< HEAD
-    {:noreply, [], put_in(state[:jobs][job.name], job)}
-=======
     {:noreply, [], %{state | jobs: Map.put(jobs, job_name, job)}}
->>>>>>> 5a9b00bc
   end
 
   def handle_cast({:delete, name}, %{jobs: jobs, storage: storage, scheduler: scheduler} = state) do
@@ -141,17 +108,6 @@
       {:ok, %{state: :active}} ->
         :ok = storage.delete_job(scheduler, name)
 
-<<<<<<< HEAD
-      Map.fetch!(jobs, name).state == :active ->
-        :ok = storage.delete_job(scheduler, name)
-
-        {:noreply, [{:remove, name}], %{state | jobs: Map.delete(jobs, name)}}
-
-      true ->
-        :ok = storage.delete_job(scheduler, name)
-
-        {:noreply, [], %{state | jobs: Map.delete(jobs, name)}}
-=======
         {:noreply, [{:remove, name}], %{state | jobs: Map.delete(jobs, name)}}
 
       {:ok, %{state: :inactive}} ->
@@ -161,7 +117,6 @@
 
       :error ->
         {:noreply, [], state}
->>>>>>> 5a9b00bc
     end
   end
 
@@ -180,15 +135,6 @@
       {:ok, %{state: ^new_state}} ->
         {:noreply, [], state}
 
-<<<<<<< HEAD
-      :active ->
-        :ok = storage.update_job_state(scheduler, job.name, :active)
-        {:noreply, [{:add, %{job | state: new_state}}], %{state | jobs: jobs}}
-
-      :inactive ->
-        :ok = storage.update_job_state(scheduler, job.name, :inactive)
-        {:noreply, [{:remove, job.name}], %{state | jobs: jobs}}
-=======
       {:ok, job} ->
         jobs = Map.update!(jobs, name, &Job.set_state(&1, new_state))
 
@@ -201,7 +147,6 @@
           :inactive ->
             {:noreply, [{:remove, name}], %{state | jobs: jobs}}
         end
->>>>>>> 5a9b00bc
     end
   end
 
