defmodule Quantum.ExecutionBroadcasterTest do
  @moduledoc false

  use ExUnit.Case, async: true

  import Crontab.CronExpression
  import ExUnit.CaptureLog
  import Quantum.CaptureLogExtend

  alias Quantum.ExecutionBroadcaster
  alias Quantum.{TestConsumer, TestProducer}
  alias Quantum.Job
  alias Quantum.Storage.Test, as: TestStorage

  # Allow max 10% Latency
  @max_timeout 1_100

  doctest ExecutionBroadcaster

  defmodule TestScheduler do
    @moduledoc false

    use Quantum.Scheduler, otp_app: :execution_broadcaster_test
  end

  setup tags do
    if tags[:listen_storage] do
      Process.put(:test_pid, self())
    end

    if tags[:manual_dispatch] do
      :ok
    else
<<<<<<< HEAD
      # TODO: Mute log messages
      {:ok, producer} = start_supervised({TestProducer, []})

      {:ok, broadcaster} =
        start_supervised(
          {ExecutionBroadcaster, {__MODULE__, producer, TestStorage, TestScheduler}}
        )
=======
      {:ok, producer} = start_supervised({TestProducer, []})

      {{:ok, broadcaster}, _} =
        capture_log_with_return(fn ->
          start_supervised(
            {ExecutionBroadcaster, {__MODULE__, producer, TestStorage, TestScheduler}}
          )
        end)
>>>>>>> 5a9b00bc

      {:ok, _consumer} = start_supervised({TestConsumer, [broadcaster, self()]})

      {:ok, %{producer: producer, broadcaster: broadcaster}}
    end
  end

  describe "add" do
    test "reboot triggers", %{producer: producer} do
      reboot_job =
        TestScheduler.new_job()
        |> Job.set_schedule(~e[@reboot])

      # Some schedule that is valid but will not trigger the next 10 years
      non_reboot_job =
        TestScheduler.new_job()
        |> Job.set_schedule(~e[* * * * * #{NaiveDateTime.utc_now().year + 1}])

      capture_log(fn ->
        TestProducer.send(producer, {:add, reboot_job})
        TestProducer.send(producer, {:add, non_reboot_job})

        assert_receive {:received, {:execute, ^reboot_job}}, @max_timeout
        refute_receive {:received, {:execute, ^non_reboot_job}}, @max_timeout
      end)
    end

    test "normal schedule triggers once per second", %{producer: producer} do
      job =
        TestScheduler.new_job()
        |> Job.set_schedule(~e[*]e)

      capture_log(fn ->
        TestProducer.send(producer, {:add, job})

        assert_receive {:received, {:execute, ^job}}, @max_timeout
        assert_receive {:received, {:execute, ^job}}, @max_timeout
      end)
    end

    @tag manual_dispatch: true, listen_storage: true
    test "loads last execution time from storage" do
      defmodule TestStorageWithLastExecutionTime do
        @moduledoc false
        use Quantum.Storage.Test

        def last_execution_date(_),
          do: NaiveDateTime.add(NaiveDateTime.utc_now(), -3_600, :second)
      end

      capture_log(fn ->
        {:ok, producer} = start_supervised({TestProducer, []})

        {:ok, broadcaster} =
          start_supervised(
            {ExecutionBroadcaster,
             {__MODULE__, producer, TestStorageWithLastExecutionTime, TestScheduler}}
          )

        {:ok, _consumer} = start_supervised({TestConsumer, [broadcaster, self()]})

        job =
          TestScheduler.new_job()
          |> Job.set_schedule(~e[*]e)

        TestProducer.send(producer, {:add, job})

        assert_receive {:update_last_execution_date, {TestScheduler, date}, _}, @max_timeout

        diff_seconds = NaiveDateTime.diff(NaiveDateTime.utc_now(), date, :second)

        assert diff_seconds >= 3_600 - 1

        assert_receive {:received, {:execute, ^job}}, @max_timeout
        # Quickly executes until reached current time
        for _ <- 0..diff_seconds do
          assert_receive {:received, {:execute, ^job}}, 100
        end

<<<<<<< HEAD
        # Maybe one second elapsed in the test?
        assert_receive {:received, {:execute, ^job}}, 1000

        # Goes back to normal pace
        # TODO: had to comment out the refute_receive line and add assert_receive line instead to make test pass.
        # Not sure how the should be in a general case. Probably, should dig into the situation and rewrite this part pf the test.
        assert_receive {:received, {:execute, ^job}}, 100
        # refute_receive {:received, {:execute, ^job}}, 100
=======
        # Maybe a little time elapsed in the test?
        for _ <- 0..2 do
          assert_receive {:received, {:execute, ^job}}, 1010
        end

        # Goes back to normal pace
        refute_receive {:received, {:execute, ^job}}, 100
>>>>>>> 5a9b00bc
      end)
    end

    @tag listen_storage: true
    test "saves new last execution time in storage", %{producer: producer} do
      job =
        TestScheduler.new_job()
        |> Job.set_schedule(~e[*]e)

      capture_log(fn ->
        TestProducer.send(producer, {:add, job})

        assert_receive {:update_last_execution_date, {TestScheduler, %NaiveDateTime{}}, _},
                       @max_timeout

        assert_receive {:received, {:execute, ^job}}, @max_timeout
      end)
    end

    test "normal schedule in other timezone triggers once per second", %{producer: producer} do
      job =
        TestScheduler.new_job()
        |> Job.set_schedule(~e[*]e)
        |> Job.set_timezone("Europe/Zurich")

      capture_log(fn ->
        TestProducer.send(producer, {:add, job})

        assert_receive {:received, {:execute, ^job}}, @max_timeout
        assert_receive {:received, {:execute, ^job}}, @max_timeout
      end)
    end

    test "impossible schedule will not create a crash", %{producer: producer} do
      # Some schedule that will never trigger
      job =
        TestScheduler.new_job()
        |> Job.set_schedule(~e[1 1 1 1 1 2000])

      assert capture_log(fn ->
               TestProducer.send(producer, {:add, job})

               refute_receive {:received, {:execute, ^job}}, @max_timeout
             end) =~ """
             Invalid Schedule #{inspect(job.schedule)} provided for job #{inspect(job.name)}.
             No matching dates found. The job was removed.
             """
    end

    test "invalid timezone will not create a crash", %{producer: producer} do
      job =
        TestScheduler.new_job()
        |> Job.set_schedule(~e[*]e)
        |> Job.set_timezone("Foobar")

      assert capture_log(fn ->
               TestProducer.send(producer, {:add, job})

               refute_receive {:received, {:execute, ^job}}, @max_timeout
             end) =~
               "Invalid Timezone #{inspect(job.timezone)} provided for job #{inspect(job.name)}."
    end

    test "will continue to send after new job is added", %{producer: producer} do
      job =
        TestScheduler.new_job()
        |> Job.set_schedule(~e[*]e)

      job_new =
        TestScheduler.new_job()
        |> Job.set_schedule(~e[*])

      capture_log(fn ->
        TestProducer.send(producer, {:add, job})

        assert_receive {:received, {:execute, ^job}}, @max_timeout

        TestProducer.send(producer, {:add, job_new})

        assert_receive {:received, {:execute, ^job}}, @max_timeout
      end)
    end

    test "will recalculate execution timer when a new job is added", %{producer: producer} do
      job =
        TestScheduler.new_job()
        |> Job.set_schedule(~e[1 1 1 1 1])

      job_new =
        TestScheduler.new_job()
        |> Job.set_schedule(~e[*]e)

      capture_log(fn ->
        TestProducer.send(producer, {:add, job})
        TestProducer.send(producer, {:add, job_new})

        assert_receive {:received, {:execute, ^job_new}}, @max_timeout
      end)
    end
  end

  describe "remove" do
    test "stops triggering after remove", %{producer: producer} do
      job =
        TestScheduler.new_job()
        |> Job.set_schedule(~e[*]e)

      capture_log(fn ->
        TestProducer.send(producer, {:add, job})

        assert_receive {:received, {:execute, ^job}}, @max_timeout

        TestProducer.send(producer, {:remove, job.name})

        refute_receive {:received, {:execute, ^job}}, @max_timeout
      end)
    end

    test "remove inexistent will not crash", %{producer: producer} do
      job =
        TestScheduler.new_job()
        |> Job.set_schedule(~e[*]e)

      capture_log(fn ->
        TestProducer.send(producer, {:add, job})

        assert_receive {:received, {:execute, ^job}}, @max_timeout

        TestProducer.send(producer, {:remove, make_ref()})

        assert_receive {:received, {:execute, ^job}}, @max_timeout
      end)
    end
  end
end<|MERGE_RESOLUTION|>--- conflicted
+++ resolved
@@ -31,15 +31,6 @@
     if tags[:manual_dispatch] do
       :ok
     else
-<<<<<<< HEAD
-      # TODO: Mute log messages
-      {:ok, producer} = start_supervised({TestProducer, []})
-
-      {:ok, broadcaster} =
-        start_supervised(
-          {ExecutionBroadcaster, {__MODULE__, producer, TestStorage, TestScheduler}}
-        )
-=======
       {:ok, producer} = start_supervised({TestProducer, []})
 
       {{:ok, broadcaster}, _} =
@@ -48,7 +39,6 @@
             {ExecutionBroadcaster, {__MODULE__, producer, TestStorage, TestScheduler}}
           )
         end)
->>>>>>> 5a9b00bc
 
       {:ok, _consumer} = start_supervised({TestConsumer, [broadcaster, self()]})
 
@@ -128,16 +118,6 @@
           assert_receive {:received, {:execute, ^job}}, 100
         end
 
-<<<<<<< HEAD
-        # Maybe one second elapsed in the test?
-        assert_receive {:received, {:execute, ^job}}, 1000
-
-        # Goes back to normal pace
-        # TODO: had to comment out the refute_receive line and add assert_receive line instead to make test pass.
-        # Not sure how the should be in a general case. Probably, should dig into the situation and rewrite this part pf the test.
-        assert_receive {:received, {:execute, ^job}}, 100
-        # refute_receive {:received, {:execute, ^job}}, 100
-=======
         # Maybe a little time elapsed in the test?
         for _ <- 0..2 do
           assert_receive {:received, {:execute, ^job}}, 1010
@@ -145,7 +125,6 @@
 
         # Goes back to normal pace
         refute_receive {:received, {:execute, ^job}}, 100
->>>>>>> 5a9b00bc
       end)
     end
 
